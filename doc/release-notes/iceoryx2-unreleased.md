--- conflicted
+++ resolved
@@ -462,7 +462,6 @@
     let node = NodeBuilder::new().create::<local::Service>()?;
     ```
 
-<<<<<<< HEAD
 20. `SampleMutUninit` without `send` as replacement for `SampleMut<MaybeUninit<Payload>>`
 
     ```rust
@@ -481,10 +480,9 @@
     // uninitialized samples cannot be sent
     let sample.send()?;
     ```
-=======
+
 ## Thanks To All Contributors Of This Version
 
 * [Christian »elfenpiff« Eltzschig](https://github.com/elfenpiff)
 * [Mathias »elBoberido« Kraus](https://github.com/elboberido)
-* [»orecham«](https://github.com/orecham)
->>>>>>> c2df9744
+* [»orecham«](https://github.com/orecham)